--- conflicted
+++ resolved
@@ -11,16 +11,6 @@
     "test:e2e": "playwright test"
   },
   "dependencies": {
-<<<<<<< HEAD
-    "axios": "^1.6.0",
-    "daisyui": "^4.0.0",
-    "next": "14.2.15",
-    "react": "^18",
-    "react-dom": "^18",
-    "recharts": "^2.8.0",
-    "styled-jsx": "^5.1.6",
-    "zustand": "^4.5.0"
-=======
     "@heroicons/react": "^2.2.0",
     "axios": "^1.10.0",
     "daisyui": "^5.0.46",
@@ -30,9 +20,9 @@
     "recharts": "^3.0.2",
     "reselect": "^5.1.1",
     "source-map-js": "^1.2.1",
+    "styled-jsx": "^5.1.6",
     "use-sync-external-store": "^1.5.0",
     "zustand": "^5.0.6"
->>>>>>> f5716616
   },
   "devDependencies": {
     "@playwright/test": "^1.49.1",
