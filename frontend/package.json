{
  "name": "frontend",
  "version": "0.1.0",
  "private": true,
  "scripts": {
    "dev": "next dev",
    "build": "next build",
    "start": "next start",
    "lint": "next lint",
    "type-check": "tsc --noEmit",
    "test": "vitest",
    "test:e2e": "playwright test"
  },
  "dependencies": {
    "@heroicons/react": "^2.2.0",
    "axios": "^1.10.0",
    "daisyui": "^5.0.46",
    "next": "^14.2.5",
    "react": "^18.3.1",
    "react-dom": "^18.3.1",
    "recharts": "^3.0.2",
    "reselect": "^5.1.1",
    "source-map-js": "^1.2.1",
    "styled-jsx": "^5.1.6",
    "use-sync-external-store": "^1.5.0",
    "zustand": "^5.0.6"
  },
  "devDependencies": {
<<<<<<< HEAD

    "@tailwindcss/postcss": "^4",
    "@testing-library/jest-dom": "^6.6.3",
    "@testing-library/react": "^16.3.0",
    "@testing-library/user-event": "^14.6.1",
=======
    "@playwright/test": "^1.49.1",
    "@testing-library/react": "^16.1.0",
>>>>>>> 5afcf553
    "@types/node": "^20",
    "@types/react": "^18",
    "@types/react-dom": "^18",
    "@vitejs/plugin-react": "^4.3.4",
    "autoprefixer": "^10.4.16",
<<<<<<< HEAD
    "eslint": "^8.57.0",
    "eslint-config-next": "14.2.5",
    "jsdom": "^26.1.0",
    "postcss": "^8.4.32",
    "tailwindcss": "^4",
=======
    "eslint-config-next": "14.2.15",
    "jsdom": "^25.0.1",
    "postcss": "^8",
    "tailwindcss": "^3.4.1",
>>>>>>> 5afcf553
    "typescript": "^5",
    "vitest": "^2.1.8"
  }
}<|MERGE_RESOLUTION|>--- conflicted
+++ resolved
@@ -26,33 +26,21 @@
     "zustand": "^5.0.6"
   },
   "devDependencies": {
-<<<<<<< HEAD
-
+    "@playwright/test": "^1.49.1",
     "@tailwindcss/postcss": "^4",
     "@testing-library/jest-dom": "^6.6.3",
     "@testing-library/react": "^16.3.0",
     "@testing-library/user-event": "^14.6.1",
-=======
-    "@playwright/test": "^1.49.1",
-    "@testing-library/react": "^16.1.0",
->>>>>>> 5afcf553
     "@types/node": "^20",
     "@types/react": "^18",
     "@types/react-dom": "^18",
     "@vitejs/plugin-react": "^4.3.4",
     "autoprefixer": "^10.4.16",
-<<<<<<< HEAD
     "eslint": "^8.57.0",
     "eslint-config-next": "14.2.5",
     "jsdom": "^26.1.0",
     "postcss": "^8.4.32",
     "tailwindcss": "^4",
-=======
-    "eslint-config-next": "14.2.15",
-    "jsdom": "^25.0.1",
-    "postcss": "^8",
-    "tailwindcss": "^3.4.1",
->>>>>>> 5afcf553
     "typescript": "^5",
     "vitest": "^2.1.8"
   }
